--- conflicted
+++ resolved
@@ -2,12 +2,10 @@
 from fastapi.security import HTTPBasic, HTTPBasicCredentials, HTTPBearer
 from typing import Optional
 import secrets
-<<<<<<< HEAD
 import jwt
 from datetime import datetime, timedelta
-=======
 import os
->>>>>>> 17d15ebe
+
 from models import (
     CreateGameRequest, JoinGameRequest, GameAction, 
     ActionResponse, GameState, Game
@@ -63,14 +61,9 @@
 
 # Hard-coded credentials for game creation
 ADMIN_USERNAME = "admin"
-<<<<<<< HEAD
-ADMIN_PASSWORD = "rummikub2024"
+ADMIN_PASSWORD = os.environ.get("ADMIN_PASSWORD", "rummikub2024")
 JWT_SECRET = "rummikub-jwt-secret-2024"
 JWT_ALGORITHM = "HS256"
-=======
-ADMIN_PASSWORD = os.environ.get("ADMIN_PASSWORD", "rummikub2024")
->>>>>>> 17d15ebe
-
 
 def verify_admin_credentials(credentials: HTTPBasicCredentials = Depends(security)):
     """Verify admin credentials for game creation."""
